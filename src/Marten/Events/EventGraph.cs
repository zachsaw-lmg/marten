using System;
using System.Collections.Concurrent;
using System.Collections.Generic;
using System.Linq;
using System.Reflection;
using Baseline;
using Baseline.Reflection;
using Marten.Events.Projections;
using Marten.Linq;
using Marten.Schema;
using Marten.Schema.Identity;

namespace Marten.Events
{
    // TODO -- try to eliminate the IDocumentMapping implementation here
    // just making things ugly. If you could inject the IDatabaseSchemaObjects directly....
    public class EventGraph : IDocumentMapping, IEventStoreConfiguration, IProjections
    {
        private readonly ConcurrentDictionary<string, IAggregator> _aggregateByName =
            new ConcurrentDictionary<string, IAggregator>();

        private readonly ConcurrentDictionary<Type, IAggregator> _aggregates =
            new ConcurrentDictionary<Type, IAggregator>();

        private readonly Cache<string, EventMapping> _byEventName = new Cache<string, EventMapping>();
        private readonly Cache<Type, EventMapping> _events = new Cache<Type, EventMapping>();


        private string _databaseSchemaName;

        public EventGraph(StoreOptions options)
        {
            Options = options;
            _events.OnMissing = eventType => typeof(EventMapping<>).CloseAndBuildAs<EventMapping>(this, eventType);

            _byEventName.OnMissing = name => { return AllEvents().FirstOrDefault(x => x.EventTypeName == name); };

            SchemaObjects = new EventStoreDatabaseObjects(this);
        }

        internal StoreOptions Options { get; }


        public Type DocumentType { get; } = typeof(EventStream);

        public TableName Table => new TableName(DatabaseSchemaName, "mt_streams");

        public IDocumentStorage BuildStorage(IDocumentSchema schema)
        {
            throw new NotSupportedException();
        }

        public IDocumentSchemaObjects SchemaObjects { get; }

        public void DeleteAllDocuments(IConnectionFactory factory)
        {
            throw new NotSupportedException();
        }

        public IdAssignment<T> ToIdAssignment<T>(IDocumentSchema schema)
        {
            var idMember = ReflectionHelper.GetProperty<EventStream>(x => x.Id);
            var idType = typeof(Guid);

            var assignerType = typeof(IdAssigner<,>).MakeGenericType(typeof(T), idType);

            return
                (IdAssignment<T>) Activator.CreateInstance(assignerType, idMember, new CombGuidIdGeneration(), schema);
        }

        public IQueryableDocument ToQueryableDocument()
        {
            throw new NotSupportedException();
        }

        public IDocumentUpsert BuildUpsert(IDocumentSchema schema)
        {
            return new EventStreamAppender(this);
        }


        public EventMapping EventMappingFor(Type eventType)
        {
            return _events[eventType];
        }

        public EventMapping EventMappingFor<T>() where T : class, new()
        {
            return EventMappingFor(typeof(T));
        }

        public IEnumerable<EventMapping> AllEvents()
        {
            return _events;
        }

        public IEnumerable<IAggregator> AllAggregates()
        {
            return _aggregates.Values;
        }

        public EventMapping EventMappingFor(string eventType)
        {
            return _byEventName[eventType];
        }

        public void AddEventType(Type eventType)
        {
            _events.FillDefault(eventType);
        }

        public void AddEventTypes(IEnumerable<Type> types)
        {
            types.Each(AddEventType);
        }


        public bool IsActive => _events.Any() || _aggregates.Any();

        public string DatabaseSchemaName
        {
            get { return _databaseSchemaName ?? Options.DatabaseSchemaName; }
            set { _databaseSchemaName = value; }
        }

<<<<<<< HEAD

        public Aggregator<T> AggregateFor<T>() where T : class, new()
        {
            return _aggregates
                .GetOrAdd(typeof(T), type => new Aggregator<T>())
                .As<Aggregator<T>>();
=======
        public void AggregateFor<T>(IAggregator<T> aggregator) where T : class, new()
        {
            _aggregates.AddOrUpdate(typeof (T), aggregator, (type, previous) => aggregator);
        }

        public IAggregator<T> AggregateFor<T>() where T : class, new()
        {
            return _aggregates
                .GetOrAdd(typeof (T), type => new Aggregator<T>())
                .As<IAggregator<T>>();
>>>>>>> 1bb667d5
        }


        public Type AggregateTypeFor(string aggregateTypeName)
        {
            return
                _aggregateByName.GetOrAdd(aggregateTypeName,
                    name => { return AllAggregates().FirstOrDefault(x => x.Alias == name); }).AggregateType;
        }

        public IAggregator<T> AggregateStreamsInlineWith<T>() where T : class, new()
        {
            var aggregator = AggregateFor<T>();
            var finder = new AggregateFinder<T>();
            var projection = new AggregationProjection<T>(finder, aggregator);

            Inlines.Add(projection);

            return aggregator;
        }

        public void TransformEventsInlineWith<TEvent, TView>(ITransform<TEvent, TView> transform)
        {
            var projection = new OneForOneProjection<TEvent, TView>(transform);
            Inlines.Add(projection);
        }

        public void InlineTransformation(IProjection projection)
        {
            Inlines.Add(projection);
        }

        public bool JavascriptProjectionsEnabled { get; set; }


        public IList<IProjection> Inlines { get; } = new List<IProjection>();


        public IField FieldFor(IEnumerable<MemberInfo> members)
        {
            throw new NotSupportedException();
        }

        public IWhereFragment FilterDocuments(IWhereFragment query)
        {
            throw new NotSupportedException();
        }

        public IWhereFragment DefaultWhereFragment()
        {
            throw new NotSupportedException();
        }

        public string AggregateAliasFor(Type aggregateType)
        {
            return _aggregates
                .GetOrAdd(aggregateType, type => typeof(Aggregator<>).CloseAndBuildAs<IAggregator>(aggregateType)).Alias;
        }
    }
}<|MERGE_RESOLUTION|>--- conflicted
+++ resolved
@@ -123,14 +123,7 @@
             set { _databaseSchemaName = value; }
         }
 
-<<<<<<< HEAD
 
-        public Aggregator<T> AggregateFor<T>() where T : class, new()
-        {
-            return _aggregates
-                .GetOrAdd(typeof(T), type => new Aggregator<T>())
-                .As<Aggregator<T>>();
-=======
         public void AggregateFor<T>(IAggregator<T> aggregator) where T : class, new()
         {
             _aggregates.AddOrUpdate(typeof (T), aggregator, (type, previous) => aggregator);
@@ -141,7 +134,6 @@
             return _aggregates
                 .GetOrAdd(typeof (T), type => new Aggregator<T>())
                 .As<IAggregator<T>>();
->>>>>>> 1bb667d5
         }
 
 
